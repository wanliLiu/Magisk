package com.topjohnwu.magisk.ui.home

import android.content.Context
import com.skoumal.teanity.extensions.addOnPropertyChangedCallback
import com.skoumal.teanity.extensions.doOnSubscribeUi
import com.skoumal.teanity.extensions.subscribeK
import com.skoumal.teanity.util.KObservableField
<<<<<<< HEAD
import com.topjohnwu.magisk.*
import com.topjohnwu.magisk.data.repository.MagiskRepository
=======
import com.topjohnwu.magisk.BuildConfig
import com.topjohnwu.magisk.Config
import com.topjohnwu.magisk.Const
import com.topjohnwu.magisk.R
>>>>>>> 67c3f40a
import com.topjohnwu.magisk.model.events.*
import com.topjohnwu.magisk.model.observer.Observer
import com.topjohnwu.magisk.ui.base.MagiskViewModel
<<<<<<< HEAD
import com.topjohnwu.magisk.utils.ISafetyNetHelper
import com.topjohnwu.magisk.utils.toggle
=======
import com.topjohnwu.magisk.utils.*
import com.topjohnwu.net.Networking
>>>>>>> 67c3f40a
import com.topjohnwu.superuser.Shell


class HomeViewModel(
<<<<<<< HEAD
    private val resources: Resources,
    private val app: App,
    private val magiskRepo: MagiskRepository
=======
    private val context: Context
>>>>>>> 67c3f40a
) : MagiskViewModel() {

    val isAdvancedExpanded = KObservableField(false)

    val isForceEncryption = KObservableField(Config.keepEnc)
    val isKeepVerity = KObservableField(Config.keepVerity)

    val magiskState = KObservableField(MagiskState.LOADING)
    val magiskStateText = Observer(magiskState) {
        when (magiskState.value) {
            MagiskState.NO_ROOT -> TODO()
            MagiskState.NOT_INSTALLED -> R.string.magisk_version_error.res()
            MagiskState.UP_TO_DATE -> R.string.magisk_up_to_date.res()
            MagiskState.LOADING -> R.string.checking_for_updates.res()
            MagiskState.OBSOLETE -> R.string.magisk_update_title.res()
        }
    }
    val magiskCurrentVersion = KObservableField("")
    val magiskLatestVersion = KObservableField("")
    val magiskAdditionalInfo = Observer(magiskState) {
        if (Config.get<Boolean>(Config.Key.COREONLY))
            R.string.core_only_enabled.res()
        else
            ""
    }

    val managerState = KObservableField(MagiskState.LOADING)
    val managerStateText = Observer(managerState) {
        when (managerState.value) {
            MagiskState.NO_ROOT -> "wtf"
            MagiskState.NOT_INSTALLED -> R.string.invalid_update_channel.res()
            MagiskState.UP_TO_DATE -> R.string.manager_up_to_date.res()
            MagiskState.LOADING -> R.string.checking_for_updates.res()
            MagiskState.OBSOLETE -> R.string.manager_update_title.res()
        }
    }
    val managerCurrentVersion = KObservableField("")
    val managerLatestVersion = KObservableField("")
    val managerAdditionalInfo = Observer(managerState) {
        if (packageName != BuildConfig.APPLICATION_ID)
            "($packageName)"
        else
            ""
    }

    val safetyNetTitle = KObservableField(R.string.safetyNet_check_text.res())
    val ctsState = KObservableField(SafetyNetState.IDLE)
    val basicIntegrityState = KObservableField(SafetyNetState.IDLE)
    val safetyNetState = Observer(ctsState, basicIntegrityState) {
        val cts = ctsState.value
        val basic = basicIntegrityState.value
        val states = listOf(cts, basic)

        when {
            states.any { it == SafetyNetState.LOADING } -> State.LOADING
            states.any { it == SafetyNetState.IDLE } -> State.LOADING
            else -> State.LOADED
        }
    }

    val hasRoot = KObservableField(false)

    private var shownDialog = false

    init {
        isForceEncryption.addOnPropertyChangedCallback {
            Config.keepEnc = it ?: return@addOnPropertyChangedCallback
        }
        isKeepVerity.addOnPropertyChangedCallback {
            Config.keepVerity = it ?: return@addOnPropertyChangedCallback
        }

        refresh()
    }

    fun paypalPressed() = OpenLinkEvent(Const.Url.PAYPAL_URL).publish()
    fun patreonPressed() = OpenLinkEvent(Const.Url.PATREON_URL).publish()
    fun twitterPressed() = OpenLinkEvent(Const.Url.TWITTER_URL).publish()
    fun githubPressed() = OpenLinkEvent(Const.Url.SOURCE_CODE_URL).publish()
    fun xdaPressed() = OpenLinkEvent(Const.Url.XDA_THREAD).publish()
    fun uninstallPressed() = UninstallEvent().publish()

    fun advancedPressed() = isAdvancedExpanded.toggle()

    fun installPressed(item: MagiskItem) = when (item) {
        MagiskItem.MANAGER -> ManagerInstallEvent().publish()
        MagiskItem.MAGISK -> MagiskInstallEvent().publish()
    }

    fun cardPressed(item: MagiskItem) = when (item) {
        MagiskItem.MANAGER -> ManagerChangelogEvent().publish()
        MagiskItem.MAGISK -> MagiskChangelogEvent().publish()
    }

    fun safetyNetPressed() {
        ctsState.value = SafetyNetState.LOADING
        basicIntegrityState.value = SafetyNetState.LOADING
        safetyNetTitle.value = R.string.checking_safetyNet_status.res()

        UpdateSafetyNetEvent().publish()
    }

    fun finishSafetyNetCheck(response: Int) = when {
        response and 0x0F == 0 -> {
            val hasCtsPassed = response and ISafetyNetHelper.CTS_PASS != 0
            val hasBasicIntegrityPassed = response and ISafetyNetHelper.BASIC_PASS != 0
            safetyNetTitle.value = R.string.safetyNet_check_success.res()
            ctsState.value = if (hasCtsPassed) {
                SafetyNetState.PASS
            } else {
                SafetyNetState.FAILED
            }
            basicIntegrityState.value = if (hasBasicIntegrityPassed) {
                SafetyNetState.PASS
            } else {
                SafetyNetState.FAILED
            }
        }
        response == -2 -> {
            ctsState.value = SafetyNetState.IDLE
            basicIntegrityState.value = SafetyNetState.IDLE
        }
        else -> {
            ctsState.value = SafetyNetState.IDLE
            basicIntegrityState.value = SafetyNetState.IDLE
            safetyNetTitle.value = when (response) {
                ISafetyNetHelper.RESPONSE_ERR -> R.string.safetyNet_res_invalid
                else -> R.string.safetyNet_api_error
            }.res()
        }
    }

    fun refresh() {
        magiskRepo.fetchConfig()
            .applyViewModel(this)
            .doOnSubscribeUi {
                magiskState.value = MagiskState.LOADING
                managerState.value = MagiskState.LOADING
            }
            .subscribeK {
                it.app.let {
                    Config.remoteManagerVersionCode = it.versionCode.toIntOrNull() ?: -1
                    Config.remoteManagerVersionString = it.version
                }
                it.magisk.let {
                    Config.remoteMagiskVersionCode = it.versionCode.toIntOrNull() ?: -1
                    Config.remoteMagiskVersionString = it.version
                }
                updateSelf()
                ensureEnv()
            }

        hasRoot.value = Shell.rootAccess()
<<<<<<< HEAD
=======

        if (Networking.checkNetworkStatus(context)) {
            CheckUpdates.check()
        } else {
            state = State.LOADING_FAILED
        }
>>>>>>> 67c3f40a
    }

    private fun updateSelf() {
        state = State.LOADED
        magiskState.value = when (Config.magiskVersionCode) {
            in Int.MIN_VALUE until 0 -> MagiskState.NOT_INSTALLED
            !in Config.remoteMagiskVersionCode..Int.MAX_VALUE -> MagiskState.OBSOLETE
            else -> MagiskState.UP_TO_DATE
        }

        magiskCurrentVersion.value = if (magiskState.value != MagiskState.NOT_INSTALLED) {
            version.format(Config.magiskVersionString, Config.magiskVersionCode)
        } else {
            ""
        }

        magiskLatestVersion.value = version
            .format(Config.remoteMagiskVersionString, Config.remoteMagiskVersionCode)

        managerState.value = when (Config.remoteManagerVersionCode) {
            in Int.MIN_VALUE until 0 -> MagiskState.NOT_INSTALLED //wrong update channel
            in (BuildConfig.VERSION_CODE + 1)..Int.MAX_VALUE -> MagiskState.OBSOLETE
            else -> MagiskState.UP_TO_DATE
        }

        managerCurrentVersion.value = version
            .format(BuildConfig.VERSION_NAME, BuildConfig.VERSION_CODE)

        managerLatestVersion.value = version
            .format(Config.remoteManagerVersionString, Config.remoteManagerVersionCode)
    }

    private fun ensureEnv() {
        val invalidStates =
            listOf(MagiskState.NOT_INSTALLED, MagiskState.NO_ROOT, MagiskState.LOADING)

        // Don't bother checking env when magisk is not installed, loading or already has been shown
        if (invalidStates.any { it == magiskState.value } || shownDialog) return

        if (!Shell.su("env_check").exec().isSuccess) {
            shownDialog = true
            EnvFixEvent().publish()
        }
    }

    companion object {
        private const val version = "%s (%d)"
    }

}<|MERGE_RESOLUTION|>--- conflicted
+++ resolved
@@ -5,36 +5,25 @@
 import com.skoumal.teanity.extensions.doOnSubscribeUi
 import com.skoumal.teanity.extensions.subscribeK
 import com.skoumal.teanity.util.KObservableField
-<<<<<<< HEAD
-import com.topjohnwu.magisk.*
-import com.topjohnwu.magisk.data.repository.MagiskRepository
-=======
 import com.topjohnwu.magisk.BuildConfig
 import com.topjohnwu.magisk.Config
 import com.topjohnwu.magisk.Const
 import com.topjohnwu.magisk.R
->>>>>>> 67c3f40a
+import com.topjohnwu.magisk.*
+import com.topjohnwu.magisk.data.repository.MagiskRepository
 import com.topjohnwu.magisk.model.events.*
 import com.topjohnwu.magisk.model.observer.Observer
 import com.topjohnwu.magisk.ui.base.MagiskViewModel
-<<<<<<< HEAD
+import com.topjohnwu.magisk.utils.*
+import com.topjohnwu.net.Networking
 import com.topjohnwu.magisk.utils.ISafetyNetHelper
 import com.topjohnwu.magisk.utils.toggle
-=======
-import com.topjohnwu.magisk.utils.*
-import com.topjohnwu.net.Networking
->>>>>>> 67c3f40a
 import com.topjohnwu.superuser.Shell
 
 
 class HomeViewModel(
-<<<<<<< HEAD
-    private val resources: Resources,
-    private val app: App,
+    private val context: Context,
     private val magiskRepo: MagiskRepository
-=======
-    private val context: Context
->>>>>>> 67c3f40a
 ) : MagiskViewModel() {
 
     val isAdvancedExpanded = KObservableField(false)
@@ -188,15 +177,6 @@
             }
 
         hasRoot.value = Shell.rootAccess()
-<<<<<<< HEAD
-=======
-
-        if (Networking.checkNetworkStatus(context)) {
-            CheckUpdates.check()
-        } else {
-            state = State.LOADING_FAILED
-        }
->>>>>>> 67c3f40a
     }
 
     private fun updateSelf() {
