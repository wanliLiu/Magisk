package com.topjohnwu.magisk;

import android.app.Fragment;
import android.content.DialogInterface;
import android.content.SharedPreferences;
import android.os.Bundle;
import android.preference.PreferenceManager;
import android.support.annotation.Nullable;
import android.support.v4.widget.SwipeRefreshLayout;
import android.support.v7.app.AlertDialog;
import android.support.v7.widget.RecyclerView;
import android.util.Log;
import android.view.LayoutInflater;
import android.view.View;
import android.view.ViewGroup;
import android.widget.TextView;

import com.topjohnwu.magisk.module.Repo;
import com.topjohnwu.magisk.module.RepoHelper;
import com.topjohnwu.magisk.utils.Async;
import com.topjohnwu.magisk.utils.Utils;

import java.io.File;
import java.util.ArrayList;
import java.util.Iterator;
import java.util.List;

import butterknife.BindView;
import butterknife.ButterKnife;

public class ReposFragment extends Fragment {

    public static List<Repo> mListRepos = new ArrayList<>();
    public static List<Repo> mListReposToUpdate = new ArrayList<>();
    @BindView(R.id.recyclerView)
    RecyclerView recyclerView;
    @BindView(R.id.empty_rv)
    TextView emptyTv;
    @BindView(R.id.swipeRefreshLayout)
    SwipeRefreshLayout swipeRefreshLayout;
    private View mView;
    private boolean mCanUpdate;
    private boolean alertUpdate;
    private boolean ignoreAlertUpdate;
    private String alertPackage;
//    private SharedPreferences prefs;

    @Nullable

    @Override
    public View onCreateView(LayoutInflater inflater, @Nullable ViewGroup container, @Nullable Bundle savedInstanceState) {
        View view = inflater.inflate(R.layout.repos_fragment, container, false);
        mView = view;
        ButterKnife.bind(this, view);
<<<<<<< HEAD
        prefs = PreferenceManager.getDefaultSharedPreferences(getActivity());
        if (prefs.contains("ignoreUpdateAlerts")) {
            ignoreAlertUpdate = prefs.getBoolean("ignoreUpdateAlerts", false);
        }
        swipeRefreshLayout.setOnRefreshListener(() -> {
            this.LoadRepo(true);
            ignoreAlertUpdate = false;
            prefs.edit().putBoolean("ignoreUpdateAlerts", false).apply();

        });
=======
//        prefs = PreferenceManager.getDefaultSharedPreferences(getActivity());
//        if (prefs.contains("ignoreUpdateAlerts")) {
//            ignoreAlertUpdate = prefs.getBoolean("ignoreUpdateAlerts", false);
//        }
//        swipeRefreshLayout.setOnRefreshListener(() -> {
//            this.LoadRepo(true);
//            ignoreAlertUpdate = false;
//            prefs.edit().putBoolean("ignoreUpdateAlerts",false).apply();
//
//        });
>>>>>>> 8a7df954
        LoadRepo(false);
        setHasOptionsMenu(false);
        alertUpdate = false;
        if (mListRepos.size() == 0) {
            emptyTv.setVisibility(View.VISIBLE);
            recyclerView.setVisibility(View.GONE);
            return view;
        }
        CheckForUpdates();
        Log.d("Magisk", "ReposFragment: ListRepos size is " + listRepos().size());
        recyclerView.setAdapter(new ReposAdapter(this, mListRepos));
        return view;
    }


    @Override
    public void onStart() {
        super.onStart();
        NotifyOfAlerts();

    }

    private void CheckForUpdates() {
        for (int i = 0; i < mListRepos.size(); i++) {
            if (mListRepos.get(i).canUpdate()) {
                alertUpdate = true;
                mListReposToUpdate.add(mListRepos.get(i));

            }
        }
    }

    @Override
    public void onAttachFragment(Fragment childFragment) {
        super.onAttachFragment(childFragment);
    }

    private void LoadRepo(boolean doReload) {
        RepoHelper.TaskDelegate taskDelegate = result -> {
            if (result.equals("Complete")) {
                Log.d("Magisk", "ReposFragment, got delegate");
                UpdateUI();
                if (mView != null) {
                    mView.invalidate();
                    mView.requestLayout();
                }

            }

        };
        Log.d("Magisk", "ReposFragment, LoadRepo called");
        new Async.LoadRepos(getActivity());
    }

    private void NotifyOfAlerts() {
        if (alertUpdate && !ignoreAlertUpdate) {
            Iterator<Repo> iterRepo = mListReposToUpdate.iterator();
            while (iterRepo.hasNext()) {
                Repo repo = iterRepo.next();
                DialogInterface.OnClickListener dialogClickListener = (dialog, which) -> {
                    switch (which) {
                        case DialogInterface.BUTTON_POSITIVE:
                            Utils.DownloadReceiver receiver = new Utils.DownloadReceiver() {
                                @Override
                                public void task(File file) {
                                    Log.d("Magisk", "Task firing");
                                    new Async.FlashZIP(getActivity(), repo.getId(), file.toString()).execute();
                                }
                            };
                            String filename = repo.getId().replace(" ", "") + ".zip";
                            Utils.downloadAndReceive(getActivity(), receiver, repo.getZipUrl(), filename);

                            break;

                        case DialogInterface.BUTTON_NEGATIVE:
//                            ignoreAlertUpdate = true;
//                            SharedPreferences.Editor editor = prefs.edit();
//                            editor.putBoolean("ignoreUpdateAlerts", ignoreAlertUpdate);
//                            editor.apply();
                            break;
                    }
                };

                AlertDialog.Builder builder = new AlertDialog.Builder(getActivity());
                builder.setMessage("An update is available for " + repo.getName() + ".  Would you like to install it?").setPositiveButton("Yes", dialogClickListener)
                        .setNegativeButton("No", dialogClickListener).show();
                iterRepo.remove();
            }

        }
    }


    @Override
    public void onResume() {
        super.onResume();
        LoadRepo(false);
        getActivity().setTitle("Magisk");


    }


    protected List<Repo> listRepos() {
        return mListRepos;
    }

    private void UpdateUI() {
        Log.d("Magisk", "ReposFragment: UpdateUI Called, size is " + listRepos().size());

        if (listRepos().size() == 0) {
            emptyTv.setVisibility(View.VISIBLE);
            recyclerView.setVisibility(View.GONE);

        }
        Log.d("Magisk", "ReposFragment: ListRepos size is " + listRepos().size());
        recyclerView.setAdapter(new ReposAdapter(this, listRepos()));
        if (swipeRefreshLayout.isRefreshing()) {
            swipeRefreshLayout.setRefreshing(false);
            CheckForUpdates();
            NotifyOfAlerts();
        }


    }


}<|MERGE_RESOLUTION|>--- conflicted
+++ resolved
@@ -6,6 +6,7 @@
 import android.os.Bundle;
 import android.preference.PreferenceManager;
 import android.support.annotation.Nullable;
+import android.app.Fragment;
 import android.support.v4.widget.SwipeRefreshLayout;
 import android.support.v7.app.AlertDialog;
 import android.support.v7.widget.RecyclerView;
@@ -52,18 +53,6 @@
         View view = inflater.inflate(R.layout.repos_fragment, container, false);
         mView = view;
         ButterKnife.bind(this, view);
-<<<<<<< HEAD
-        prefs = PreferenceManager.getDefaultSharedPreferences(getActivity());
-        if (prefs.contains("ignoreUpdateAlerts")) {
-            ignoreAlertUpdate = prefs.getBoolean("ignoreUpdateAlerts", false);
-        }
-        swipeRefreshLayout.setOnRefreshListener(() -> {
-            this.LoadRepo(true);
-            ignoreAlertUpdate = false;
-            prefs.edit().putBoolean("ignoreUpdateAlerts", false).apply();
-
-        });
-=======
 //        prefs = PreferenceManager.getDefaultSharedPreferences(getActivity());
 //        if (prefs.contains("ignoreUpdateAlerts")) {
 //            ignoreAlertUpdate = prefs.getBoolean("ignoreUpdateAlerts", false);
@@ -74,7 +63,6 @@
 //            prefs.edit().putBoolean("ignoreUpdateAlerts",false).apply();
 //
 //        });
->>>>>>> 8a7df954
         LoadRepo(false);
         setHasOptionsMenu(false);
         alertUpdate = false;
@@ -88,7 +76,6 @@
         recyclerView.setAdapter(new ReposAdapter(this, mListRepos));
         return view;
     }
-
 
     @Override
     public void onStart() {
@@ -112,7 +99,7 @@
         super.onAttachFragment(childFragment);
     }
 
-    private void LoadRepo(boolean doReload) {
+    private void LoadRepo (boolean doReload) {
         RepoHelper.TaskDelegate taskDelegate = result -> {
             if (result.equals("Complete")) {
                 Log.d("Magisk", "ReposFragment, got delegate");
@@ -183,7 +170,7 @@
     }
 
     private void UpdateUI() {
-        Log.d("Magisk", "ReposFragment: UpdateUI Called, size is " + listRepos().size());
+        Log.d("Magisk","ReposFragment: UpdateUI Called, size is " + listRepos().size());
 
         if (listRepos().size() == 0) {
             emptyTv.setVisibility(View.VISIBLE);
@@ -202,4 +189,9 @@
     }
 
 
+
+
+
+
+
 }